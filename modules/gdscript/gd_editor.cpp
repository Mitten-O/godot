/*************************************************************************/
/*  gd_editor.cpp                                                        */
/*************************************************************************/
/*                       This file is part of:                           */
/*                           GODOT ENGINE                                */
/*                    http://www.godotengine.org                         */
/*************************************************************************/
/* Copyright (c) 2007-2014 Juan Linietsky, Ariel Manzur.                 */
/*                                                                       */
/* Permission is hereby granted, free of charge, to any person obtaining */
/* a copy of this software and associated documentation files (the       */
/* "Software"), to deal in the Software without restriction, including   */
/* without limitation the rights to use, copy, modify, merge, publish,   */
/* distribute, sublicense, and/or sell copies of the Software, and to    */
/* permit persons to whom the Software is furnished to do so, subject to */
/* the following conditions:                                             */
/*                                                                       */
/* The above copyright notice and this permission notice shall be        */
/* included in all copies or substantial portions of the Software.       */
/*                                                                       */
/* THE SOFTWARE IS PROVIDED "AS IS", WITHOUT WARRANTY OF ANY KIND,       */
/* EXPRESS OR IMPLIED, INCLUDING BUT NOT LIMITED TO THE WARRANTIES OF    */
/* MERCHANTABILITY, FITNESS FOR A PARTICULAR PURPOSE AND NONINFRINGEMENT.*/
/* IN NO EVENT SHALL THE AUTHORS OR COPYRIGHT HOLDERS BE LIABLE FOR ANY  */
/* CLAIM, DAMAGES OR OTHER LIABILITY, WHETHER IN AN ACTION OF CONTRACT,  */
/* TORT OR OTHERWISE, ARISING FROM, OUT OF OR IN CONNECTION WITH THE     */
/* SOFTWARE OR THE USE OR OTHER DEALINGS IN THE SOFTWARE.                */
/*************************************************************************/
#include "gd_script.h"
#include "gd_compiler.h"


void GDScriptLanguage::get_comment_delimiters(List<String> *p_delimiters) const {

	p_delimiters->push_back("#");
	p_delimiters->push_back("\"\"\"");

}
void GDScriptLanguage::get_string_delimiters(List<String> *p_delimiters) const {

	p_delimiters->push_back("\" \"");
	p_delimiters->push_back("' '");


}
String GDScriptLanguage::get_template(const String& p_class_name, const String& p_base_class_name) const {

	String _template = String()+
	"\nextends %BASE%\n\n"+
	"# member variables here, example:\n"+
	"# var a=2\n"+
	"# var b=\"textvar\"\n\n"+
	"func _ready():\n"+
	"\t# Initalization here\n"+
	"\tpass\n"+
	"\n"+
	"\n";

	return _template.replace("%BASE%",p_base_class_name);
}




bool GDScriptLanguage::validate(const String& p_script, int &r_line_error,int &r_col_error,String& r_test_error, const String& p_path,List<String> *r_functions) const {

	GDParser parser;

	Error err = parser.parse(p_script,p_path.get_base_dir(),true,p_path);
	if (err) {
		r_line_error=parser.get_error_line();
		r_col_error=parser.get_error_column();
		r_test_error=parser.get_error();
		return false;
	} else {

		const GDParser::Node *root = parser.get_parse_tree();
		ERR_FAIL_COND_V(root->type!=GDParser::Node::TYPE_CLASS,false);

		const GDParser::ClassNode *cl = static_cast<const GDParser::ClassNode*>(root);
		Map<int,String> funcs;
		for(int i=0;i<cl->functions.size();i++) {

			funcs[cl->functions[i]->line]=cl->functions[i]->name;
		}

		for(int i=0;i<cl->static_functions.size();i++) {

			funcs[cl->static_functions[i]->line]=cl->static_functions[i]->name;
		}

		for (Map<int,String>::Element *E=funcs.front();E;E=E->next()) {

			r_functions->push_back(E->get()+":"+itos(E->key()));
		}


	}

	return true;
}

bool GDScriptLanguage::has_named_classes() const {

	return false;
}

int GDScriptLanguage::find_function(const String& p_function,const String& p_code) const {

	GDTokenizerText tokenizer;
	tokenizer.set_code(p_code);
	int indent=0;
	while(tokenizer.get_token()!=GDTokenizer::TK_EOF && tokenizer.get_token()!=GDTokenizer::TK_ERROR) {

		if (tokenizer.get_token()==GDTokenizer::TK_NEWLINE) {
			indent=tokenizer.get_token_line_indent();
		}
		//print_line("TOKEN: "+String(GDTokenizer::get_token_name(tokenizer.get_token())));
		if (indent==0 && tokenizer.get_token()==GDTokenizer::TK_PR_FUNCTION && tokenizer.get_token(1)==GDTokenizer::TK_IDENTIFIER) {

			String identifier = tokenizer.get_token_identifier(1);
			if (identifier==p_function) {
				return tokenizer.get_token_line();
			}
		}
		tokenizer.advance();
		//print_line("NEXT: "+String(GDTokenizer::get_token_name(tokenizer.get_token())));

	}
	return -1;
}

Script *GDScriptLanguage::create_script() const {

	return memnew( GDScript );
}

/* DEBUGGER FUNCTIONS */


bool GDScriptLanguage::debug_break_parse(const String& p_file, int p_line,const String& p_error) {
	//break because of parse error

    if (ScriptDebugger::get_singleton() && Thread::get_caller_ID()==Thread::get_main_ID()) {

	_debug_parse_err_line=p_line;
	_debug_parse_err_file=p_file;
	_debug_error=p_error;
	ScriptDebugger::get_singleton()->debug(this,false);
	return true;
    } else {
	return false;
    }

}

bool GDScriptLanguage::debug_break(const String& p_error,bool p_allow_continue) {

    if (ScriptDebugger::get_singleton() && Thread::get_caller_ID()==Thread::get_main_ID()) {

	_debug_parse_err_line=-1;
	_debug_parse_err_file="";
	_debug_error=p_error;
	ScriptDebugger::get_singleton()->debug(this,p_allow_continue);
	return true;
    } else {
	return false;
    }

}

String GDScriptLanguage::debug_get_error() const {

    return _debug_error;
}

int GDScriptLanguage::debug_get_stack_level_count() const {

	if (_debug_parse_err_line>=0)
		return 1;


	return _debug_call_stack_pos;
}
int GDScriptLanguage::debug_get_stack_level_line(int p_level) const {

	if (_debug_parse_err_line>=0)
		return _debug_parse_err_line;

    ERR_FAIL_INDEX_V(p_level,_debug_call_stack_pos,-1);

    int l = _debug_call_stack_pos - p_level -1;

    return *(_call_stack[l].line);

}
String GDScriptLanguage::debug_get_stack_level_function(int p_level) const {

	if (_debug_parse_err_line>=0)
		return "";

    ERR_FAIL_INDEX_V(p_level,_debug_call_stack_pos,"");
    int l = _debug_call_stack_pos - p_level -1;
    return _call_stack[l].function->get_name();
}
String GDScriptLanguage::debug_get_stack_level_source(int p_level) const {

	if (_debug_parse_err_line>=0)
		return _debug_parse_err_file;

    ERR_FAIL_INDEX_V(p_level,_debug_call_stack_pos,"");
    int l = _debug_call_stack_pos - p_level -1;
    return _call_stack[l].function->get_script()->get_path();

}
void GDScriptLanguage::debug_get_stack_level_locals(int p_level,List<String> *p_locals, List<Variant> *p_values, int p_max_subitems,int p_max_depth) {

	if (_debug_parse_err_line>=0)
		return;

    ERR_FAIL_INDEX(p_level,_debug_call_stack_pos);
    int l = _debug_call_stack_pos - p_level -1;

    GDFunction *f = _call_stack[l].function;

    List<Pair<StringName,int> > locals;

    f->debug_get_stack_member_state(*_call_stack[l].line,&locals);
    for( List<Pair<StringName,int> >::Element *E = locals.front();E;E=E->next() ) {

	p_locals->push_back(E->get().first);
	p_values->push_back(_call_stack[l].stack[E->get().second]);
    }

}
void GDScriptLanguage::debug_get_stack_level_members(int p_level,List<String> *p_members, List<Variant> *p_values, int p_max_subitems,int p_max_depth) {

	if (_debug_parse_err_line>=0)
		return;

    ERR_FAIL_INDEX(p_level,_debug_call_stack_pos);
    int l = _debug_call_stack_pos - p_level -1;


    GDInstance *instance = _call_stack[l].instance;

    if (!instance)
	return;

    Ref<GDScript> script = instance->get_script();
    ERR_FAIL_COND( script.is_null() );


    const Map<StringName,GDScript::MemberInfo>& mi = script->debug_get_member_indices();

    for(const Map<StringName,GDScript::MemberInfo>::Element *E=mi.front();E;E=E->next()) {

	p_members->push_back(E->key());
	p_values->push_back( instance->debug_get_member_by_index(E->get().index));
    }

}
void GDScriptLanguage::debug_get_globals(List<String> *p_locals, List<Variant> *p_values, int p_max_subitems,int p_max_depth) {

    //no globals are really reachable in gdscript
}
String GDScriptLanguage::debug_parse_stack_level_expression(int p_level,const String& p_expression,int p_max_subitems,int p_max_depth) {

	if (_debug_parse_err_line>=0)
		return "";
	return "";
}

void GDScriptLanguage::get_recognized_extensions(List<String> *p_extensions) const {

	p_extensions->push_back("gd");
}


void GDScriptLanguage::get_public_functions(List<MethodInfo> *p_functions) const {


	for(int i=0;i<GDFunctions::FUNC_MAX;i++) {

		p_functions->push_back(GDFunctions::get_info(GDFunctions::Function(i)));
	}
}

void GDScriptLanguage::get_public_constants(List<Pair<String,Variant> > *p_constants) const {

	Pair<String,Variant> pi;
	pi.first="PI";
	pi.second=Math_PI;
	p_constants->push_back(pi);
}

String GDScriptLanguage::make_function(const String& p_class,const String& p_name,const StringArray& p_args) const {

	String s="func "+p_name+"(";
	if (p_args.size()) {
		s+=" ";
		for(int i=0;i<p_args.size();i++) {
			if (i>0)
				s+=", ";
			s+=p_args[i];
		}
		s+=" ";
	}
	s+="):\n\tpass # replace with function body\n";

	return s;

}

#if defined(DEBUG_METHODS_ENABLED) && defined(TOOLS_ENABLED)

struct GDCompletionIdentifier {

	StringName obj_type;
	Variant::Type type;
	Variant value; //im case there is a value, also return it
};



static GDCompletionIdentifier _get_type_from_variant(const Variant& p_variant) {

	GDCompletionIdentifier t;
	t.type=p_variant.get_type();
	t.value=p_variant;
	if (p_variant.get_type()==Variant::OBJECT) {
		Object *obj = p_variant;
		if (obj) {
			//if (obj->cast_to<GDNativeClass>()) {
			//	t.obj_type=obj->cast_to<GDNativeClass>()->get_name();
			//	t.value=Variant();
			//} else {
				t.obj_type=obj->get_type();
			//}
		}
	}
	return t;
}

static GDCompletionIdentifier _get_type_from_pinfo(const PropertyInfo& p_info) {

	GDCompletionIdentifier t;
	t.type=p_info.type;
	if (p_info.hint==PROPERTY_HINT_RESOURCE_TYPE) {
		t.obj_type=p_info.hint_string;
	}
	return t;
}

struct GDCompletionContext {

	const GDParser::ClassNode *_class;
	const GDParser::FunctionNode *function;
	const GDParser::BlockNode *block;
	Object* base;
	String base_path;

};


static Ref<Reference> _get_parent_class(GDCompletionContext& context) {



	if (context._class->extends_used) {
		//do inheritance
		String path = context._class->extends_file;

		Ref<GDScript> script;
		Ref<GDNativeClass> native;

		if (path!="") {
			//path (and optionally subclasses)

			if (path.is_rel_path()) {

				path=context.base_path.plus_file(path);
			}
			script = ResourceLoader::load(path);
			if (script.is_null()) {
				return REF();
			}
			if (script->is_valid()) {

				return REF();
			}
			//print_line("EXTENDS PATH: "+path+" script is "+itos(script.is_valid())+" indices is "+itos(script->member_indices.size())+" valid? "+itos(script->valid));

			if (context._class->extends_class.size()) {

				for(int i=0;i<context._class->extends_class.size();i++) {

					String sub = context._class->extends_class[i];
					if (script->get_subclasses().has(sub)) {

						script=script->get_subclasses()[sub];
					} else {

						return REF();
					}
				}
			}

			if (script.is_valid())
				return script;

		} else {

			if (context._class->extends_class.size()==0) {
				ERR_PRINT("BUG");
				return REF();
			}

			String base=context._class->extends_class[0];
			const GDParser::ClassNode *p = context._class->owner;
			Ref<GDScript> base_class;
#if 0
			while(p) {

				if (p->subclasses.has(base)) {

					base_class=p->subclasses[base];
					break;
				}
				p=p->_owner;
			}
#endif
			if (base_class.is_valid()) {
#if 0
				for(int i=1;i<context._class->extends_class.size();i++) {

					String subclass=context._class->extends_class[i];

					if (base_class->subclasses.has(subclass)) {

						base_class=base_class->subclasses[subclass];
					} else {

						print_line("Could not find subclass: "+subclass);
						return _get_type_from_class(context); //fail please
					}
				}

				script=base_class;
#endif

			} else {

				if (context._class->extends_class.size()>1) {

					return REF();


				}
				//if not found, try engine classes
				if (!GDScriptLanguage::get_singleton()->get_global_map().has(base)) {

					return REF();
				}

				int base_idx = GDScriptLanguage::get_singleton()->get_global_map()[base];
				native = GDScriptLanguage::get_singleton()->get_global_array()[base_idx];
				if (!native.is_valid()) {

					print_line("Global not a class: '"+base+"'");

				}
				return native;
			}


		}

	}

	return Ref<Reference>();
}


static GDCompletionIdentifier _get_native_class(GDCompletionContext& context) {

	//eeh...
	GDCompletionIdentifier id;
	id.type=Variant::NIL;

	REF pc  = _get_parent_class(context);
	if (!pc.is_valid()) {
		return id;
	}
	Ref<GDNativeClass> nc = pc;
	Ref<GDScript> s = pc;

	if (s.is_null() && nc.is_null()) {
		return id;
	}
	while(!s.is_null()) {
		nc=s->get_native();
		s=s->get_base();
	}
	if (nc.is_null()) {
		return id;
	}



	id.type=Variant::OBJECT;
	if (context.base)
		id.value=context.base;
	id.obj_type=nc->get_name();
	return id;
}

static bool _guess_identifier_type(GDCompletionContext& context,int p_line,const StringName& p_identifier,GDCompletionIdentifier &r_type);


static bool _guess_expression_type(GDCompletionContext& context,const GDParser::Node* p_node,int p_line,GDCompletionIdentifier &r_type) {


	if (p_node->type==GDParser::Node::TYPE_CONSTANT) {

		const GDParser::ConstantNode *cn=static_cast<const GDParser::ConstantNode *>(p_node);

		r_type=_get_type_from_variant(cn->value);

		return true;
	} else if (p_node->type==GDParser::Node::TYPE_DICTIONARY) {

		r_type.type=Variant::DICTIONARY;


		//what the heck, fill it anyway
		const GDParser::DictionaryNode *an = static_cast<const GDParser::DictionaryNode *>(p_node);
		Dictionary d;
		for(int i=0;i<an->elements.size();i++) {
			GDCompletionIdentifier k;
			if (_guess_expression_type(context,an->elements[i].key,p_line,k) && k.value.get_type()!=Variant::NIL) {
				GDCompletionIdentifier v;
				if (_guess_expression_type(context,an->elements[i].value,p_line,v)) {
					d[k.value]=v.value;
				}

			}
		}
		r_type.value=d;
		return true;
	} else if (p_node->type==GDParser::Node::TYPE_ARRAY) {

		r_type.type=Variant::ARRAY;
		//what the heck, fill it anyway
		const GDParser::ArrayNode *an = static_cast<const GDParser::ArrayNode *>(p_node);
		Array arr;
		arr.resize(an->elements.size());
		for(int i=0;i<an->elements.size();i++) {
			GDCompletionIdentifier ci;
			if (_guess_expression_type(context,an->elements[i],p_line,ci)) {
				arr[i]=ci.value;
			}
		}
		r_type.value=arr;
		return true;

	} else if (p_node->type==GDParser::Node::TYPE_BUILT_IN_FUNCTION) {

		MethodInfo mi = GDFunctions::get_info(static_cast<const GDParser::BuiltInFunctionNode*>(p_node)->function);
		r_type=_get_type_from_pinfo(mi.return_val);

		return true;
	} else if (p_node->type==GDParser::Node::TYPE_IDENTIFIER) {

		return _guess_identifier_type(context,p_line-1,static_cast<const GDParser::IdentifierNode *>(p_node)->name,r_type);
	} else if (p_node->type==GDParser::Node::TYPE_SELF) {
		//eeh...

		r_type=_get_native_class(context);
		return r_type.type!=Variant::NIL;

	} else if (p_node->type==GDParser::Node::TYPE_OPERATOR) {


		const GDParser::OperatorNode *op = static_cast<const GDParser::OperatorNode *>(p_node);
		if (op->op==GDParser::OperatorNode::OP_CALL) {
			if (op->arguments[0]->type==GDParser::Node::TYPE_TYPE) {

				const GDParser::TypeNode *tn = static_cast<const GDParser::TypeNode *>(op->arguments[0]);
				r_type.type=tn->vtype;
				return true;
			} else if (op->arguments[0]->type==GDParser::Node::TYPE_BUILT_IN_FUNCTION) {


				const GDParser::BuiltInFunctionNode *bin = static_cast<const GDParser::BuiltInFunctionNode *>(op->arguments[0]);
				return _guess_expression_type(context,bin,p_line,r_type);

			} else if (op->arguments.size()>1 && op->arguments[1]->type==GDParser::Node::TYPE_IDENTIFIER) {


				GDCompletionIdentifier base;
				if (!_guess_expression_type(context,op->arguments[0],p_line,base))
					return false;

				StringName id = static_cast<const GDParser::IdentifierNode *>(op->arguments[1])->name;

				if (base.type==Variant::OBJECT) {

					if (id.operator String()=="new" && base.value.get_type()==Variant::OBJECT) {
						Object *obj = base.value;
						if (obj && obj->cast_to<GDNativeClass>()) {
							GDNativeClass *gdnc = obj->cast_to<GDNativeClass>();
							r_type.type=Variant::OBJECT;
							r_type.value=Variant();
							r_type.obj_type=gdnc->get_name();
							return true;
						}
					}

					if (ObjectTypeDB::has_method(base.obj_type,id)) {

#ifdef TOOLS_ENABLED
						MethodBind *mb = ObjectTypeDB::get_method(base.obj_type,id);
						PropertyInfo pi = mb->get_argument_info(-1);

						//try calling the function if constant and all args are constant, should not crash..
						Object *baseptr = base.value;

						if (baseptr && mb->is_const() && pi.type==Variant::OBJECT) {
							bool all_valid=true;
							Vector<Variant> args;
							for(int i=2;i<op->arguments.size();i++) {
								GDCompletionIdentifier arg;

								if (_guess_expression_type(context,op->arguments[i],p_line,arg)) {
									if (arg.value.get_type()!=Variant::NIL && arg.value.get_type()!=Variant::OBJECT) { // calling with object seems dangerous, i don' t know
										args.push_back(arg.value);
									} else {
										all_valid=false;
										break;
									}
								} else {
									all_valid=false;
								}
							}
							if (all_valid) {
								Vector<const Variant*> argptr;
								for(int i=0;i<args.size();i++) {
									argptr.push_back(&args[i]);
								}

								Variant::CallError ce;
								Variant ret=mb->call(baseptr,argptr.ptr(),argptr.size(),ce);


								if (ce.error==Variant::CallError::CALL_OK && ret.get_type()!=Variant::NIL) {

									if (ret.get_type()!=Variant::OBJECT || ret.operator Object*()!=NULL) {

										r_type=_get_type_from_variant(ret);
										return true;
									}
								}

							}
						}

						r_type.type=pi.type;
						if (pi.hint==PROPERTY_HINT_RESOURCE_TYPE) {
							r_type.obj_type=pi.hint_string;
						}



						return true;
#else
						return false;
#endif
					} else {
						return false;
					}
				} else {
					//method for some variant..
					Variant::CallError ce;
					Variant v = Variant::construct(base.type,NULL,0,ce);
					List<MethodInfo> mi;
					v.get_method_list(&mi);
					for (List<MethodInfo>::Element *E=mi.front();E;E=E->next()) {

						if (!E->get().name.begins_with("_") && E->get().name==id.operator String()) {


							MethodInfo mi = E->get();
							r_type.type=mi.return_val.type;
							if (mi.return_val.hint==PROPERTY_HINT_RESOURCE_TYPE) {
								r_type.obj_type=mi.return_val.hint_string;
							}
							return true;
						}
					}

				}


			}
		} else if (op->op==GDParser::OperatorNode::OP_INDEX || op->op==GDParser::OperatorNode::OP_INDEX_NAMED) {

			GDCompletionIdentifier p1;
			GDCompletionIdentifier p2;



			if (op->op==GDParser::OperatorNode::OP_INDEX_NAMED) {

				if (op->arguments[1]->type==GDParser::Node::TYPE_IDENTIFIER) {
					String id = static_cast<const GDParser::IdentifierNode*>(op->arguments[1])->name;
					p2.type=Variant::STRING;
					p2.value=id;
				}

			} else {
				if (op->arguments[1]) {
					if (!_guess_expression_type(context,op->arguments[1],p_line,p2)) {

						return false;
					}
				}
			}

			if (op->arguments[0]->type==GDParser::Node::TYPE_ARRAY) {

				const GDParser::ArrayNode *an = static_cast<const GDParser::ArrayNode *>(op->arguments[0]);
				if (p2.value.is_num()) {
					int index = p2.value;
					if (index<0 || index>=an->elements.size())
						return false;
					return _guess_expression_type(context,an->elements[index],p_line,r_type);
				}

			} else if (op->arguments[0]->type==GDParser::Node::TYPE_DICTIONARY) {

				const GDParser::DictionaryNode *dn = static_cast<const GDParser::DictionaryNode *>(op->arguments[0]);

				if (p2.value.get_type()==Variant::NIL)
					return false;

				for(int i=0;i<dn->elements.size();i++) {

					GDCompletionIdentifier k;

					if (!_guess_expression_type(context,dn->elements[i].key,p_line,k)) {

						return false;
					}

					if (k.value.get_type()==Variant::NIL)
						return false;

					if (k.value==p2.value) {

						return _guess_expression_type(context,dn->elements[i].value,p_line,r_type);
					}
				}

			} else {

				if (op->arguments[0]) {
					if (!_guess_expression_type(context,op->arguments[0],p_line,p1)) {

						return false;
					}

				}

				if (p1.value.get_type()==Variant::OBJECT) {
					//??
				} else if (p1.value.get_type()!=Variant::NIL) {

					bool valid;
					Variant ret = p1.value.get(p2.value,&valid);
					if (valid) {
						r_type=_get_type_from_variant(ret);
						return true;
					}

				} else {
					if (p1.type!=Variant::NIL) {
						Variant::CallError ce;
						Variant base = Variant::construct(p1.type,NULL,0,ce);
						bool valid;
						Variant ret = base.get(p2.value,&valid);
						if (valid) {
							r_type=_get_type_from_variant(ret);
							return true;
						}
					}
				}
			}

		} else {


			Variant::Operator vop = Variant::OP_MAX;
			switch(op->op) {
				case GDParser::OperatorNode::OP_ADD: vop=Variant::OP_ADD; break;
				case GDParser::OperatorNode::OP_SUB: vop=Variant::OP_SUBSTRACT; break;
				case GDParser::OperatorNode::OP_MUL: vop=Variant::OP_MULTIPLY; break;
				case GDParser::OperatorNode::OP_DIV: vop=Variant::OP_DIVIDE; break;
				case GDParser::OperatorNode::OP_MOD: vop=Variant::OP_MODULE; break;
				case GDParser::OperatorNode::OP_SHIFT_LEFT: vop=Variant::OP_SHIFT_LEFT; break;
				case GDParser::OperatorNode::OP_SHIFT_RIGHT: vop=Variant::OP_SHIFT_RIGHT; break;
				case GDParser::OperatorNode::OP_BIT_AND: vop=Variant::OP_BIT_AND; break;
				case GDParser::OperatorNode::OP_BIT_OR: vop=Variant::OP_BIT_OR; break;
				case GDParser::OperatorNode::OP_BIT_XOR: vop=Variant::OP_BIT_XOR; break;
				default:{}

			}



			if (vop==Variant::OP_MAX)
				return false;



			GDCompletionIdentifier p1;
			GDCompletionIdentifier p2;

			if (op->arguments[0]) {
				if (!_guess_expression_type(context,op->arguments[0],p_line,p1)) {

					return false;
				}

			}

			if (op->arguments.size()>1) {
				if (!_guess_expression_type(context,op->arguments[1],p_line,p2)) {

					return false;
				}
			}

			Variant::CallError ce;
			bool v1_use_value = p1.value.get_type()!=Variant::NIL && p1.value.get_type()!=Variant::OBJECT;
			Variant v1 = (v1_use_value)?p1.value:Variant::construct(p1.type,NULL,0,ce);
			bool v2_use_value = p2.value.get_type()!=Variant::NIL && p2.value.get_type()!=Variant::OBJECT;
			Variant v2 = (v2_use_value)?p2.value:Variant::construct(p2.type,NULL,0,ce);
			// avoid potential invalid ops
			if ((vop==Variant::OP_DIVIDE || vop==Variant::OP_MODULE) && v2.get_type()==Variant::INT) {
				v2=1;
				v2_use_value=false;
			}
			if (vop==Variant::OP_DIVIDE && v2.get_type()==Variant::REAL) {
				v2=1.0;
				v2_use_value=false;
			}

			Variant r;
			bool valid;
			Variant::evaluate(vop,v1,v2,r,valid);
			if (!valid)
				return false;
			r_type.type=r.get_type();
			if (v1_use_value && v2_use_value)
				r_type.value=r;

			return true;

		}

	}

	return false;
}

static bool _guess_identifier_type_in_block(GDCompletionContext& context,int p_line,const StringName& p_identifier,GDCompletionIdentifier &r_type) {



	const GDParser::Node *last_assign=NULL;
	int last_assign_line=-1;

	for (int i=0;i<context.block->statements.size();i++) {

		if (context.block->statements[i]->line>p_line)
			continue;


		if (context.block->statements[i]->type==GDParser::BlockNode::TYPE_LOCAL_VAR) {

			const GDParser::LocalVarNode *lv=static_cast<const GDParser::LocalVarNode *>(context.block->statements[i]);

			if (lv->assign && lv->name==p_identifier) {

				last_assign=lv->assign;
				last_assign_line=context.block->statements[i]->line;
			}
		}

		if (context.block->statements[i]->type==GDParser::BlockNode::TYPE_OPERATOR) {
			const GDParser::OperatorNode *op = static_cast<const GDParser::OperatorNode *>(context.block->statements[i]);
			if (op->op==GDParser::OperatorNode::OP_ASSIGN) {

				if (op->arguments.size() && op->arguments[0]->type==GDParser::Node::TYPE_IDENTIFIER) {

					const GDParser::IdentifierNode *id = static_cast<const GDParser::IdentifierNode *>(op->arguments[0]);

					if (id->name==p_identifier) {

						last_assign=op->arguments[1];
						last_assign_line=context.block->statements[i]->line;
					}
				}
			}
		}
	}

	//use the last assignment, (then backwards?)
	if (last_assign) {

		return _guess_expression_type(context,last_assign,last_assign_line,r_type);
	}


	return false;
}

static bool _guess_identifier_type(GDCompletionContext& context,int p_line,const StringName& p_identifier,GDCompletionIdentifier &r_type) {

	//go to block first


	const GDParser::BlockNode *block=context.block;

	while(block) {

		GDCompletionContext c = context;
		c.block=block;

		if (_guess_identifier_type_in_block(c,p_line,p_identifier,r_type)) {
			return true;
		}

		block=block->parent_block;
	}

	//guess from argument if virtual
	if (context.function && context.function->name!=StringName()) {

		int argindex = -1;

		for(int i=0;i<context.function->arguments.size();i++) {

			if (context.function->arguments[i]==p_identifier) {
				argindex=i;
				break;
			}

		}

		if (argindex!=-1) {
			GDCompletionIdentifier id =_get_native_class(context);
			if (id.type==Variant::OBJECT && id.obj_type!=StringName()) {
				//this kinda sucks but meh

				List<MethodInfo> vmethods;
				ObjectTypeDB::get_virtual_methods(id.obj_type,&vmethods);
				for (List<MethodInfo>::Element *E=vmethods.front();E;E=E->next()) {


					if (E->get().name==context.function->name && argindex<E->get().arguments.size()) {

						PropertyInfo arg=E->get().arguments[argindex];

						int scp = arg.name.find(":");
						if (scp!=-1) {


							r_type.type=Variant::OBJECT;
							r_type.obj_type=arg.name.substr(scp+1,arg.name.length());
							return true;

						} else {

							r_type.type=arg.type;
							if (arg.hint==PROPERTY_HINT_RESOURCE_TYPE)
								r_type.obj_type=arg.hint_string;
							return true;
						}
					}
				}
			}
		}
	}

	//guess type in constant

	for(int i=0;i<context._class->constant_expressions.size();i++) {

		if (context._class->constant_expressions[i].identifier==p_identifier) {

			ERR_FAIL_COND_V( context._class->constant_expressions[i].expression->type!=GDParser::Node::TYPE_CONSTANT, false );
			r_type=_get_type_from_variant(static_cast<const GDParser::ConstantNode*>(context._class->constant_expressions[i].expression)->value );
			return true;
		}
	}

	if (!(context.function && context.function->_static)) {

		for(int i=0;i<context._class->variables.size();i++) {

			if (context._class->variables[i].identifier==p_identifier) {

				if (context._class->variables[i]._export.type!=Variant::NIL) {

					r_type=_get_type_from_pinfo(context._class->variables[i]._export);
					return true;
				} else if (context._class->variables[i].expression) {
					return _guess_expression_type(context,context._class->variables[i].expression,context._class->variables[i].line,r_type);
				}
			}
		}
	}



	for(Map<StringName,int>::Element *E=GDScriptLanguage::get_singleton()->get_global_map().front();E;E=E->next()) {
		if (E->key()==p_identifier) {

			r_type=_get_type_from_variant(GDScriptLanguage::get_singleton()->get_global_array()[E->get()]);
			return true;
		}

	}
	return false;
}


static void _find_identifiers_in_block(GDCompletionContext& context,int p_line,bool p_only_functions,Set<String>& result) {

	if (p_only_functions)
		return;

	for (int i=0;i<context.block->statements.size();i++) {

		if (context.block->statements[i]->line>p_line)
			continue;


		if (context.block->statements[i]->type==GDParser::BlockNode::TYPE_LOCAL_VAR) {

			const GDParser::LocalVarNode *lv=static_cast<const GDParser::LocalVarNode *>(context.block->statements[i]);
			result.insert(lv->name.operator String());
		}
	}
}

static void _find_identifiers_in_class(GDCompletionContext& context,bool p_static,bool p_only_functions,Set<String>& result) {

	if (!p_static && !p_only_functions) {

		for(int i=0;i<context._class->variables.size();i++) {
			result.insert(context._class->variables[i].identifier);
		}
	}
	if (!p_only_functions) {

		for(int i=0;i<context._class->constant_expressions.size();i++) {
			result.insert(context._class->constant_expressions[i].identifier);
		}

		for(int i=0;i<context._class->subclasses.size();i++) {
			result.insert(context._class->subclasses[i]->name);
		}

	}

	for(int i=0;i<context._class->static_functions.size();i++) {
		if (context._class->static_functions[i]->arguments.size())
			result.insert(context._class->static_functions[i]->name.operator String()+"(");
		else
			result.insert(context._class->static_functions[i]->name.operator String()+"()");
	}

	if (!p_static) {

		for(int i=0;i<context._class->functions.size();i++) {
			if (context._class->functions[i]->arguments.size())
				result.insert(context._class->functions[i]->name.operator String()+"(");
			else
				result.insert(context._class->functions[i]->name.operator String()+"()");
		}
	}

	//globals

	Ref<Reference> base = _get_parent_class(context);

	while(true) {

		Ref<GDScript> script = base;
		Ref<GDNativeClass> nc = base;
		if (script.is_valid()) {

			if (!p_static && !p_only_functions) {
				for (const Set<StringName>::Element *E=script->get_members().front();E;E=E->next()) {
					result.insert(E->get().operator String());
				}
			}

			if (!p_only_functions) {
				for (const Map<StringName,Variant>::Element *E=script->get_constants().front();E;E=E->next()) {
					result.insert(E->key().operator String());
				}
			}

			for (const Map<StringName,GDFunction>::Element *E=script->get_member_functions().front();E;E=E->next()) {
				if (!p_static || E->get().is_static()) {
					if (E->get().get_argument_count())
						result.insert(E->key().operator String()+"(");
					else
						result.insert(E->key().operator String()+"()");
				}
			}

			if (!p_only_functions)	{
				for (const Map<StringName,Ref<GDScript> >::Element *E=script->get_subclasses().front();E;E=E->next()) {
					result.insert(E->key().operator String());
				}
			}

			base=script->get_base();
			if (base.is_null())
				base=script->get_native();
		} else if (nc.is_valid()) {

			if (!p_only_functions) {

				StringName type = nc->get_name();
				List<String> constants;
				ObjectTypeDB::get_integer_constant_list(type,&constants);
				for(List<String>::Element *E=constants.front();E;E=E->next()) {
					result.insert(E->get());
				}

				List<MethodInfo> methods;
				ObjectTypeDB::get_method_list(type,&methods);
				for(List<MethodInfo>::Element *E=methods.front();E;E=E->next()) {
					if (E->get().name.begins_with("_"))
						continue;
					if (E->get().arguments.size())
						result.insert(E->get().name+"(");
					else
						result.insert(E->get().name+"()");
				}
			}
			break;
		} else
			break;

	}

}

static void _find_identifiers(GDCompletionContext& context,int p_line,bool p_only_functions,Set<String>& result) {

	const GDParser::BlockNode *block=context.block;

	while(block) {

		GDCompletionContext c = context;
		c.block=block;

		_find_identifiers_in_block(c,p_line,p_only_functions,result);
		block=block->parent_block;
	}

	const GDParser::ClassNode *clss=context._class;

	bool _static=context.function && context.function->_static;

	while(clss) {
		GDCompletionContext c = context;
		c._class=clss;
		c.block=NULL;
		c.function=NULL;
		_find_identifiers_in_class(c,_static,p_only_functions,result);
		clss=clss->owner;
	}

	for(int i=0;i<GDFunctions::FUNC_MAX;i++) {

		result.insert(GDFunctions::get_func_name(GDFunctions::Function(i)));
	}

	static const char*_type_names[Variant::VARIANT_MAX]={
		"null","bool","int","float","String","Vector2","Rect2","Vector3","Matrix32","Plane","Quat","AABB","Matrix3","Trasnform",
		"Color","Image","NodePath","RID","Object","InputEvent","Dictionary","Array","RawArray","IntArray","FloatArray","StringArray",
		"Vector2Array","Vector3Array","ColorArray"};

	for(int i=0;i<Variant::VARIANT_MAX;i++) {
		result.insert(_type_names[i]);
	}

	for(const Map<StringName,int>::Element *E=GDScriptLanguage::get_singleton()->get_global_map().front();E;E=E->next()) {
		result.insert(E->key().operator String());
	}
}


static String _get_visual_datatype(const PropertyInfo& p_info,bool p_isarg=true) {

	String n = p_info.name;
	int idx = n.find(":");
	if (idx!=-1) {
		return n.substr(idx+1,n.length());
	}

	if (p_info.type==Variant::OBJECT && p_info.hint==PROPERTY_HINT_RESOURCE_TYPE)
		return p_info.hint_string;
	if (p_info.type==Variant::NIL) {
		if (p_isarg)
			return "var";
		else
			return "void";
	}

	return Variant::get_type_name(p_info.type);
}

static void _make_function_hint(const GDParser::FunctionNode* p_func,int p_argidx,String& arghint) {

	arghint="func "+p_func->name+"(";
	for (int i=0;i<p_func->arguments.size();i++) {
		if (i>0)
			arghint+=", ";
		else
			arghint+=" ";

		if (i==p_argidx) {
			arghint+=String::chr(0xFFFF);
		}
		arghint+=p_func->arguments[i].operator String();
		int deffrom = p_func->arguments.size()-p_func->default_values.size();

		if (i>=deffrom) {
			int defidx = deffrom-i;

			if (defidx>=0 && defidx<p_func->default_values.size()) {

				if (p_func->default_values[defidx]->type==GDParser::Node::TYPE_OPERATOR) {

					const GDParser::OperatorNode *op=static_cast<const GDParser::OperatorNode *>(p_func->default_values[defidx]);
					if (op->op==GDParser::OperatorNode::OP_ASSIGN) {
						const GDParser::ConstantNode *cn=static_cast<const GDParser::ConstantNode *>(op->arguments[1]);
						arghint+="="+cn->value.get_construct_string();

					}
				} else {

				}
			}
		}

		if (i==p_argidx) {
			arghint+=String::chr(0xFFFF);
		}
	}
	if (p_func->arguments.size()>0)
		arghint+=" ";
	arghint+=")";
}


static void _find_type_arguments(const GDParser::Node*p_node,int p_line,const StringName& p_method,const GDCompletionIdentifier& id, int p_argidx, Set<String>& result, String& arghint) {


	if (id.type==Variant::OBJECT && id.obj_type!=StringName()) {


		MethodBind *m = ObjectTypeDB::get_method(id.obj_type,p_method);
		if (!m)
			return;

		if (p_method.operator String()=="connect") {


			if (p_argidx==0) {
				List<MethodInfo> sigs;
				ObjectTypeDB::get_signal_list(id.obj_type,&sigs);
				for (List<MethodInfo>::Element *E=sigs.front();E;E=E->next()) {
					result.insert("\""+E->get().name+"\"");
				}
			}
			/*if (p_argidx==2) {

				ERR_FAIL_COND(p_node->type!=GDParser::Node::TYPE_OPERATOR);
				const GDParser::OperatorNode *op=static_cast<const GDParser::OperatorNode *>(p_node);
				if (op->arguments.size()>)

			}*/
		} else {

			Object *obj=id.value;
			if (obj) {
				List<String> options;
				obj->get_argument_options(p_method,p_argidx,&options);
				for(List<String>::Element *E=options.front();E;E=E->next()) {

					result.insert(E->get());
				}
			}

		}

		arghint = _get_visual_datatype(m->get_argument_info(-1),false)+" "+p_method.operator String()+String("(");

		for(int i=0;i<m->get_argument_count();i++) {
			if (i>0)
				arghint+=", ";
			else
				arghint+=" ";

			if (i==p_argidx) {
				arghint+=String::chr(0xFFFF);
			}
			String n = m->get_argument_info(i).name;
			int dp = n.find(":");
			if (dp!=-1)
				n=n.substr(0,dp);
			arghint+=_get_visual_datatype(m->get_argument_info(i))+" "+n;
			int deffrom = m->get_argument_count()-m->get_default_argument_count();


			if (i>=deffrom) {
				int defidx = i-deffrom;

				if (defidx>=0 && defidx<m->get_default_argument_count()) {
					Variant v= m->get_default_argument(i);
					arghint+="="+v.get_construct_string();
				}
			}

			if (i==p_argidx) {
				arghint+=String::chr(0xFFFF);
			}

		}
		if (m->get_argument_count()>0)
			arghint+=" ";


		arghint+=")";

	}
}


static void _find_call_arguments(GDCompletionContext& context,const GDParser::Node* p_node, int p_line,int p_argidx, Set<String>& result, String& arghint) {



	if (!p_node || p_node->type!=GDParser::Node::TYPE_OPERATOR) {

		return;
	}

	const GDParser::OperatorNode *op = static_cast<const GDParser::OperatorNode *>(p_node);

	if (op->op!=GDParser::OperatorNode::OP_CALL) {

		return;
	}

	if (op->arguments[0]->type==GDParser::Node::TYPE_BUILT_IN_FUNCTION) {
		//complete built-in function
		const GDParser::BuiltInFunctionNode *fn = static_cast<const GDParser::BuiltInFunctionNode*>(op->arguments[0]);
		MethodInfo mi = GDFunctions::get_info(fn->function);

		arghint = _get_visual_datatype(mi.return_val,false)+" "+GDFunctions::get_func_name(fn->function)+String("(");
		for(int i=0;i<mi.arguments.size();i++) {
			if (i>0)
				arghint+=", ";
			else
				arghint+=" ";
			if (i==p_argidx) {
				arghint+=String::chr(0xFFFF);
			}
			arghint+=_get_visual_datatype(mi.arguments[i])+" "+mi.arguments[i].name;
			if (i==p_argidx) {
				arghint+=String::chr(0xFFFF);
			}

		}
		if (mi.arguments.size()>0)
			arghint+=" ";
		arghint+=")";

	} else if (op->arguments[0]->type==GDParser::Node::TYPE_TYPE) {
		//complete built-in function
		const GDParser::TypeNode *tn = static_cast<const GDParser::TypeNode*>(op->arguments[0]);

		List<MethodInfo> mil;
		Variant::get_constructor_list(tn->vtype,&mil);

		for(List<MethodInfo>::Element *E=mil.front();E;E=E->next()) {

			MethodInfo mi = E->get();
			if (mi.arguments.size()==0)
				continue;
			if (E->prev())
				arghint+="\n";
			arghint += Variant::get_type_name(tn->vtype)+" "+Variant::get_type_name(tn->vtype)+String("(");
			for(int i=0;i<mi.arguments.size();i++) {
				if (i>0)
					arghint+=", ";
				else
					arghint+=" ";
				if (i==p_argidx) {
					arghint+=String::chr(0xFFFF);
				}
				arghint+=_get_visual_datatype(mi.arguments[i])+" "+mi.arguments[i].name;
				if (i==p_argidx) {
					arghint+=String::chr(0xFFFF);
				}

			}
			if (mi.arguments.size()>0)
				arghint+=" ";
			arghint+=")";
		}

	} else if (op->arguments.size()>=2 && op->arguments[1]->type==GDParser::Node::TYPE_IDENTIFIER) {
		//make sure identifier exists...

		const GDParser::IdentifierNode *id=static_cast<const GDParser::IdentifierNode *>(op->arguments[1]);

		if (op->arguments[0]->type==GDParser::Node::TYPE_SELF) {
			//self, look up

			for(int i=0;i<context._class->static_functions.size();i++) {
				if (context._class->static_functions[i]->name==id->name) {
					_make_function_hint(context._class->static_functions[i],p_argidx,arghint);
					return;
				}
			}

			if (context.function && !context.function->_static) {

				for(int i=0;i<context._class->functions.size();i++) {
					if (context._class->functions[i]->name==id->name) {
						_make_function_hint(context._class->functions[i],p_argidx,arghint);
						return;
					}
				}
			}

			Ref<Reference> base = _get_parent_class(context);

			while(true) {

				Ref<GDScript> script = base;
				Ref<GDNativeClass> nc = base;
				if (script.is_valid()) {


					for (const Map<StringName,GDFunction>::Element *E=script->get_member_functions().front();E;E=E->next()) {

						if (E->key()==id->name) {

							if (context.function && context.function->_static && !E->get().is_static())
								continue;


							arghint = "func "+id->name.operator String()+String("(");
							for(int i=0;i<E->get().get_argument_count();i++) {
								if (i>0)
									arghint+=", ";
								else
									arghint+=" ";
								if (i==p_argidx) {
									arghint+=String::chr(0xFFFF);
								}
								arghint+=E->get().get_argument_name(i);
								int deffrom = E->get().get_argument_count()-E->get().get_default_argument_count();
								if (i>=deffrom) {
									int defidx = deffrom-i;
									if (defidx>=0 && defidx<E->get().get_default_argument_count()) {
										arghint+="="+E->get().get_default_argument(defidx).get_construct_string();
									}
								}
								if (i==p_argidx) {
									arghint+=String::chr(0xFFFF);
								}

							}
							if (E->get().get_argument_count()>0)
								arghint+=" ";
							arghint+=")";
							return;
						}
					}

					base=script->get_base();
					if (base.is_null())
						base=script->get_native();
				} else if (nc.is_valid()) {

					if (context.function && !context.function->_static) {

						GDCompletionIdentifier ci;
						ci.type=Variant::OBJECT;
						ci.obj_type=nc->get_name();
						if (!context._class->owner)
							ci.value=context.base;

						_find_type_arguments(p_node,p_line,id->name,ci,p_argidx,result,arghint);
						//guess type..
						/*
						List<MethodInfo> methods;
						ObjectTypeDB::get_method_list(type,&methods);
						for(List<MethodInfo>::Element *E=methods.front();E;E=E->next()) {
							//if (E->get().arguments.size())
							//	result.insert(E->get().name+"(");
							//else
							//	result.insert(E->get().name+"()");
						}*/
					}
					break;
				} else
					break;

			}
		} else {


			GDCompletionIdentifier ci;
			if (_guess_expression_type(context,op->arguments[0],p_line,ci)) {

				_find_type_arguments(p_node,p_line,id->name,ci,p_argidx,result,arghint);
				return;
			}

		}

	}
#if 0
	bool _static=context.function->_static;




	for(int i=0;i<context._class->static_functions.size();i++) {
		if (context._class->static_functions[i]->arguments.size())
			result.insert(context._class->static_functions[i]->name.operator String()+"(");
		else
			result.insert(context._class->static_functions[i]->name.operator String()+"()");
	}

	if (!p_static) {

		for(int i=0;i<context._class->functions.size();i++) {
			if (context._class->functions[i]->arguments.size())
				result.insert(context._class->functions[i]->name.operator String()+"(");
			else
				result.insert(context._class->functions[i]->name.operator String()+"()");
		}
	}

	Ref<Reference> base = _get_parent_class(context);

	while(true) {

		Ref<GDScript> script = base;
		Ref<GDNativeClass> nc = base;
		if (script.is_valid()) {

			if (!p_static && !p_only_functions) {
				for (const Set<StringName>::Element *E=script->get_members().front();E;E=E->next()) {
					result.insert(E->get().operator String());
				}
			}

			if (!p_only_functions) {
				for (const Map<StringName,Variant>::Element *E=script->get_constants().front();E;E=E->next()) {
					result.insert(E->key().operator String());
				}
			}

			for (const Map<StringName,GDFunction>::Element *E=script->get_member_functions().front();E;E=E->next()) {
				if (!p_static || E->get().is_static()) {
					if (E->get().get_argument_count())
						result.insert(E->key().operator String()+"(");
					else
						result.insert(E->key().operator String()+"()");
				}
			}

			if (!p_only_functions)	{
				for (const Map<StringName,Ref<GDScript> >::Element *E=script->get_subclasses().front();E;E=E->next()) {
					result.insert(E->key().operator String());
				}
			}

			base=script->get_base();
			if (base.is_null())
				base=script->get_native();
		} else if (nc.is_valid()) {

			if (!p_only_functions) {

				StringName type = nc->get_name();
				List<String> constants;
				ObjectTypeDB::get_integer_constant_list(type,&constants);
				for(List<String>::Element *E=constants.front();E;E=E->next()) {
					result.insert(E->get());
				}

				List<MethodInfo> methods;
				ObjectTypeDB::get_method_list(type,&methods);
				for(List<MethodInfo>::Element *E=methods.front();E;E=E->next()) {
					if (E->get().arguments.size())
						result.insert(E->get().name+"(");
					else
						result.insert(E->get().name+"()");
				}
			}
			break;
		} else
			break;

	}

	for(int i=0;i<GDFunctions::FUNC_MAX;i++) {

		result.insert(GDFunctions::get_func_name(GDFunctions::Function(i)));
	}

#endif

}

Error GDScriptLanguage::complete_code(const String& p_code, const String& p_base_path, Object*p_owner, List<String>* r_options, String &r_call_hint) {
	//print_line( p_code.replace(String::chr(0xFFFF),"<cursor>"));

	GDParser p;
	Error err = p.parse(p_code,p_base_path);
	bool isfunction=false;
	Set<String> options;

	GDCompletionContext context;
	context._class=p.get_completion_class();
	context.block=p.get_completion_block();
	context.function=p.get_completion_function();
	context.base=p_owner;
	context.base_path=p_base_path;

	switch(p.get_completion_type()) {

		case GDParser::COMPLETION_NONE: {
			print_line("No completion");
		} break;
		case GDParser::COMPLETION_BUILT_IN_TYPE_CONSTANT: {
			print_line("Built in type constant");
			List<StringName> constants;
			Variant::get_numeric_constants_for_type(p.get_completion_built_in_constant(),&constants);
			for(List<StringName>::Element *E=constants.front();E;E=E->next()) {
				options.insert(E->get().operator String());
			}


		} break;
		case GDParser::COMPLETION_FUNCTION:
			isfunction=true;
		case GDParser::COMPLETION_IDENTIFIER: {

			_find_identifiers(context,p.get_completion_line(),isfunction,options);
		} break;
		case GDParser::COMPLETION_PARENT_FUNCTION: {
			print_line("parent function");

		} break;
		case GDParser::COMPLETION_METHOD:
			isfunction=true;
		case GDParser::COMPLETION_INDEX: {

			const GDParser::Node *node = p.get_completion_node();
			if (node->type!=GDParser::Node::TYPE_OPERATOR)
				break;




			GDCompletionIdentifier t;
			if (_guess_expression_type(context,static_cast<const GDParser::OperatorNode *>(node)->arguments[0],p.get_completion_line(),t)) {

				if (t.type==Variant::OBJECT && t.obj_type!=StringName()) {


					if (t.value.get_type()) {
						Object *obj=t.value;
						if (obj) {
							GDScript *scr = obj->cast_to<GDScript>();
							while (scr) {

								if (!isfunction) {
									for (const Map<StringName,Variant>::Element *E=scr->get_constants().front();E;E=E->next()) {
										options.insert(E->key());
									}
								}
								for (const Map<StringName,GDFunction>::Element *E=scr->get_member_functions().front();E;E=E->next()) {
									options.insert(E->key());
								}

								if (scr->get_base().is_valid())
									scr=scr->get_base().ptr();
								else
									scr=NULL;
							}
						}
					}


					if (!isfunction) {
						ObjectTypeDB::get_integer_constant_list(t.obj_type,r_options);
					}
					List<MethodInfo> mi;
					ObjectTypeDB::get_method_list(t.obj_type,&mi);
					for (List<MethodInfo>::Element *E=mi.front();E;E=E->next()) {

						if (E->get().name.begins_with("_"))
							continue;

						if (E->get().arguments.size())
							options.insert(E->get().name+"(");
						else
							options.insert(E->get().name+"()");

					}
				} else {
<<<<<<< HEAD
=======

					if (t.value.get_type()==Variant::NIL) {
						Variant::CallError ce;
						t.value=Variant::construct(t.type,NULL,0,ce);
					}
>>>>>>> e7c1137d

					if (t.type==Variant::INPUT_EVENT) {

						//this is hardcoded otherwise it's not obvious
						Set<String> exclude;

						for(int i=0;i<InputEvent::TYPE_MAX;i++) {

							InputEvent ie;
							ie.type=InputEvent::Type(i);
							static const char*evnames[]={
								"# Common",
								"# Key",
								"# MouseMotion",
								"# MouseButton",
								"# JoyMotion",
								"# JoyButton",
								"# ScreenTouch",
								"# ScreenDrag",
								"# Action"
							};

							r_options->push_back(evnames[i]);

							Variant v = ie;

							if (i==0) {
								List<MethodInfo> mi;
								v.get_method_list(&mi);
								for (List<MethodInfo>::Element *E=mi.front();E;E=E->next()) {
									r_options->push_back(E->get().name+"(");

								}

							}

							List<PropertyInfo> pi;
							v.get_property_list(&pi);

							for (List<PropertyInfo>::Element *E=pi.front();E;E=E->next()) {

								if (i==0)
									exclude.insert(E->get().name);
								else if (exclude.has(E->get().name))
									continue;

								r_options->push_back(E->get().name);
							}
						}
						return OK;
					} else {
						if (t.value.get_type()==Variant::NIL) {
							Variant::CallError ce;
							t.value=Variant::construct(t.type,NULL,0,ce);
						}


						if (!isfunction) {
							List<PropertyInfo> pl;
							t.value.get_property_list(&pl);
							for (List<PropertyInfo>::Element *E=pl.front();E;E=E->next()) {

								if (E->get().name.find("/")==-1)
									options.insert(E->get().name);
							}
						}

						List<MethodInfo> mi;
						t.value.get_method_list(&mi);
						for (List<MethodInfo>::Element *E=mi.front();E;E=E->next()) {
							if (E->get().arguments.size())
								options.insert(E->get().name+"(");
							else
								options.insert(E->get().name+"()");

						}
					}
				}
			}


		} break;
		case GDParser::COMPLETION_CALL_ARGUMENTS: {

			_find_call_arguments(context,p.get_completion_node(),p.get_completion_line(),p.get_completion_argument_index(),options,r_call_hint);
		} break;


	}


	for(Set<String>::Element *E=options.front();E;E=E->next()) {
		r_options->push_back(E->get());
	}

	return OK;
}

#else

Error GDScriptLanguage::complete_code(const String& p_code, const String& p_base_path, Object*p_owner, List<String>* r_options, String &r_call_hint) {
	return OK;
}

#endif


void GDScriptLanguage::auto_indent_code(String& p_code,int p_from_line,int p_to_line) const {


	Vector<String> lines = p_code.split("\n");
	List<int> indent_stack;

	for(int i=0;i<lines.size();i++) {

		String l = lines[i];
		int tc=0;
		for(int j=0;j<l.length();j++) {
			if (l[j]==' ' || l[j]=='\t') {

				tc++;
			} else {
				break;
			}
		}


		String st = l.substr(tc,l.length()).strip_edges();
		if (st=="" || st.begins_with("#"))
			continue; //ignore!

		int ilevel=0;
		if (indent_stack.size()) {
			ilevel=indent_stack.back()->get();
		}

		if (tc>ilevel) {
			indent_stack.push_back(tc);
		} else if (tc<ilevel) {
			while(indent_stack.size() && indent_stack.back()->get()>tc) {
				indent_stack.pop_back();
			}

			if (indent_stack.size() && indent_stack.back()->get()!=tc)
				indent_stack.push_back(tc); //this is not right but gets the job done
		}

		if (i>=p_from_line) {

			l="";
			for(int j=0;j<indent_stack.size();j++)
				l+="\t";
			l+=st;


		} else if (i>p_to_line) {
			break;
		}

		//print_line(itos(indent_stack.size())+","+itos(tc)+": "+l);
		lines[i]=l;
	}

	p_code="";
	for(int i=0;i<lines.size();i++) {
		if (i>0)
			p_code+="\n";
		p_code+=lines[i];
	}

}<|MERGE_RESOLUTION|>--- conflicted
+++ resolved
@@ -1739,14 +1739,7 @@
 
 					}
 				} else {
-<<<<<<< HEAD
-=======
-
-					if (t.value.get_type()==Variant::NIL) {
-						Variant::CallError ce;
-						t.value=Variant::construct(t.type,NULL,0,ce);
-					}
->>>>>>> e7c1137d
+
 
 					if (t.type==Variant::INPUT_EVENT) {
 
